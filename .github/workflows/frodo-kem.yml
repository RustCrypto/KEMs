--- conflicted
+++ resolved
@@ -76,26 +76,6 @@
       - run: cargo careful test tests
       - run: cargo careful test test_vector --release
 
-<<<<<<< HEAD
-  cross:
-    needs: set-msrv
-    strategy:
-      matrix:
-        include:
-          - target: powerpc-unknown-linux-gnu
-            rust: ${{ needs.set-msrv.outputs.msrv }}
-          - target: powerpc-unknown-linux-gnu
-            rust: stable
-    runs-on: ubuntu-latest
-    steps:
-      - uses: actions/checkout@v4
-      - uses: dtolnay/rust-toolchain@master
-        with:
-          toolchain: ${{ matrix.rust }}
-          targets: ${{ matrix.target }}
-      - uses: RustCrypto/actions/cross-install@master
-      - run: cross test --release --target ${{ matrix.target }} --all-features
-=======
 # TODO(tarcieri): needs `set-msrv`
 #  cross:
 #    needs: set-msrv
@@ -114,5 +94,4 @@
 #          toolchain: ${{ matrix.rust }}
 #          targets: ${{ matrix.target }}
 #      - uses: RustCrypto/actions/cross-install@master
-#      - run: cross test --release --target ${{ matrix.target }} --all-features
->>>>>>> 65b4369b
+#      - run: cross test --release --target ${{ matrix.target }} --all-features